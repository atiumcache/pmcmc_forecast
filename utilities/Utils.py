--- conflicted
+++ resolved
@@ -50,14 +50,10 @@
     seed_loc: List[int] = field(default_factory=lambda: list()) #zero indexed seed location 
     population: int = field(default=100_000) #estimate of the total population 
     estimated_params: Dict[str,int] = field(default_factory=lambda: dict()) #number of estimated parameters in the model 
-<<<<<<< HEAD
-    forward_estimation: int = field(default = 1) #The number of subsequent states to be considered in the likelihood function
-=======
     forward_estimation: int = 7 #The number of subsequent states to be considered in the likelihood function
     run_sankey: bool = True # Set False to turn off Sankey code
 
     
->>>>>>> 30aeac98
 
 @dataclass
 class SMCContext: 
