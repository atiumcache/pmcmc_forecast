from utilities.Utils import Particle,Context,SMCContext
from Abstract.Resampler import Resampler
from utilities.Utils import log_norm,jacob
from typing import List
import numpy as np
import math
from numpy.typing import NDArray
from utilities.likelihood_functions import *

'''TODO Convert the Poisson and NBinomResample to systematic resampling, or give an option to the user to choose which scheme they prefer. '''

class NBinomResample(Resampler): 
    
    def __init__(self) -> None:
        """The resampler for the negative binomal distribution, supports a variety of likelihood functions which are listed in resamplers/likelihood_functions."""
        super().__init__(likelihood=likelihood_NB_r)

    def compute_prior_weights(self, ctx:Context,observation: NDArray, particleArray:List[Particle]) -> NDArray[np.float64]:
        """Computes the prior weights of the particles given an observation at time t from the time series. 
        
        Args: 
            ctx: The Algorithm's Context, in case metadata is needed. 
            observation: An array of observations for the current time point, count data. 
            particleArray: A list of particles, the Algorithm's self.particles list. 

        Returns: 
            A numpy array of the normalized weights. 
            
        """


        weights = np.zeros(len(particleArray))#initialize weights as an array of zeros

        for i in range(len(particleArray)): 
            weights[i] = self.likelihood(np.round(observation),particleArray[i].observation,R=particleArray[i].param['R'])
            '''iterate over the particles and call the likelihood function for each one '''

        '''This loop sets all weights that are out of bounds to a very small non-zero number'''
        for j in range(len(particleArray)):  
            if(weights[j] == 0):
                weights[j] = 10**-300 
            elif(np.isnan(weights[j])):
                weights[j] = 10**-300
            elif(np.isinf(weights[j])):
                weights[j] = 10**-300

        weights = weights/np.sum(weights)#normalize the weights
        
        
        return np.squeeze(weights)
    
<<<<<<< HEAD
    def compute_pos_weights(self,observation: NDArray, particleArray:List[Particle]) -> NDArray[np.float64]:
        """Computes the posterior weights of the particles given an observation at time t from the time series. 
        
        Args: 
            observation: An array of observations for the current time point, count data. 
            particleArray: A list of particles, the Algorithm's self.particles list. 

        Returns: 
            A numpy array of the normalized weights. 
            
        """
=======
    def resample(self, ctx: Context,particleArray:List[Particle]) -> List[Particle]:
        '''This is a basic resampling method, more advanced methods like systematic resampling need to override this'''    

        indexes = np.arange(ctx.particle_count) #create a cumulative ndarray from 0 to particle_count

        #The numpy resampling algorithm, see jupyter notebnook resampling.ipynb for more details
        new_particle_indexes = ctx.rng.choice(a=indexes, size=ctx.particle_count, replace=True, p=ctx.prior_weights)

        # Add new indices as a column in the sankey matrix
        if ctx.run_sankey == True:
            ctx.sankey_indices.append(new_particle_indexes)

        particleCopy = particleArray.copy()#copy the particle array refs to ensure we don't overwrite particles

        #this loop reindexes the particles by rebuilding the particles
        for i in range(len(particleArray)): 
            particleArray[i] = Particle(particleCopy[new_particle_indexes[i]].param.copy(),
                                        particleCopy[new_particle_indexes[i]].state.copy(),
                                        particleCopy[new_particle_indexes[i]].observation)

        return particleArray

class NBinomResampleR(Resampler):
    def __init__(self) -> None:
        super().__init__(likelihood=likelihood_NB_r)
>>>>>>> 30aeac98

        weights = np.zeros(len(particleArray))#initialize weights as an array of zeros

        for i in range(len(particleArray)): 
            weights[i] = self.likelihood(np.round(observation),particleArray[i].observation,R=particleArray[i].param['R'])
            '''iterate over the particles and call the likelihood function for each one '''

        '''This loop sets all weights that are out of bounds to a very small non-zero number'''
        for j in range(len(particleArray)):  
            if(weights[j] == 0):
                weights[j] = 10**-300 
            elif(np.isnan(weights[j])):
                weights[j] = 10**-300
            elif(np.isinf(weights[j])):
                weights[j] = 10**-300

        weights = weights/np.sum(weights)#normalize the weights
        
        
        return np.squeeze(weights)
    
    def resample(self, ctx: Context,particleArray:List[Particle]) -> List[Particle]:
        """Takes in the context and the weights computed from compute weights and performs the resampling. 
        
        Args: 
            ctx: The Algorithm's Context, holds the weights needed for resampling. 
            particleArray: A list of particles, the Algorithm's self.particles list. 

        Returns: 
            Outputs the updated particle list. Note that as python lists are mutable and therefore passed by reference
            we could forego the return, however I've found that for consistentcy purposes it's better to ensure the 
            self.particles list in the Algorithm is updated via assignment.  
        """ 

        indexes = np.arange(ctx.particle_count) #create a cumulative ndarray from 0 to particle_count

        #The numpy multinomial resampling algorithm, see jupyter notebnook resampling.ipynb for more details
        new_particle_indexes = ctx.rng.choice(a=indexes, size=ctx.particle_count, replace=True, p=ctx.prior_weights)

        print(new_particle_indexes)

        particleCopy = particleArray.copy()#copy the particle array refs to ensure we don't overwrite particles

        '''this loop reindexes the particles by rebuilding the particles, I threw in the copies just to be safe, we need to make sure this is a deep copy, 
        just copying the references will screw things up.'''

        '''TODO 
        Investigate whether copy is necessary for final loop. 
        maybe benchmark. 
        '''
        for i in range(len(particleArray)): 
            particleArray[i] = Particle(particleCopy[new_particle_indexes[i]].param.copy(),
                                        particleCopy[new_particle_indexes[i]].state.copy(),
                                        particleCopy[new_particle_indexes[i]].observation)


        

        return particleArray

class LogNBinomResample(Resampler): 
    def __init__(self) -> None:
        """Resampler using a negative binomial likelihood function with estimated variance and log resampling step from 
        C. Gentner, S. Zhang, and T. Jost, “Log-PF: particle filtering in logarithm domain,” Journal of Electrical and Computer Engineering, vol. 2018, Article ID 5763461, 11 pages, 2018."""
        super().__init__(log_likelihood_NB)

    def compute_prior_weights(self, ctx:Context,observation: NDArray[np.int_], particleArray:List[Particle]) -> NDArray[np.float64]:
        """Computes the prior weights of the particles given an observation at time t from the time series. 
        
        Args: 
            ctx: The Algorithm's Context, in case metadata is needed. 
            observation: An array of observations for the current time point, count data. 
            particleArray: A list of particles, the Algorithm's self.particles list. 

        Returns: 
            A numpy array of the normalized weights. 
            
        """
        weights = np.zeros(len(particleArray))

        for i,particle in enumerate(particleArray):
            weights[i] = self.likelihood(np.round(observation),particleArray[i].observation,R=particleArray[i].param['R'])

            if(math.isnan(weights[i])): 
                '''This is for debugging, hopefully these warnings won't pop up in practice.'''
                print(f"real obv: {np.round(observation)}")
                print(f"particle obv: {np.round(particle.observation)}")

        

        #weights = weights-np.max(weights) #normalize the weights wrt their maximum, improves numerical stability
        weights = log_norm(weights) #normalize the log-weights using the jacobian logarithm
        
        return weights
    
    def compute_pos_weights(self, observation: NDArray[np.int_], particleArray:List[Particle]) -> NDArray[np.float64]:
        """Computes the posterior weights of the particles given an observation at time t from the time series. 
        
        Args: 
            observation: An array of observations for the current time point, count data. 
            particleArray: A list of particles, the Algorithm's self.particles list. 

        Returns: 
            A numpy array of the normalized weights. 
            
        """
        weights = np.zeros(len(particleArray))

        for i,particle in enumerate(particleArray):


            LL = self.likelihood(np.round(observation),particleArray[i].observation,R=particleArray[i].param['R'])
                
            weights[i] = LL

            if(math.isnan(weights[i])): 
                print(f"real obv: {np.round(observation)}")
                print(f"particle obv: {np.round(particle.observation)}")

        

        #weights = weights-np.max(weights) #normalize the weights wrt their maximum, improves numerical stability
        weights = log_norm(weights) #normalize the weights using the jacobian logarithm
        
        return weights
    
    def resample(self, ctx: Context,particleArray:List[Particle]) -> List[Particle]:
        """The actual resampling algorithm, the log variant of systematic resampling. 
        
        Args: 
            ctx: The Algorithm's Context, holds the weights needed for resampling. 
            particleArray: A list of particles, the Algorithm's self.particles list. 

        Returns: 
            Outputs the updated particle list. Note that as python lists are mutable and therefore passed by reference
            we could forego the return, however I've found that for consistentcy purposes it's better to ensure the 
            self.particles list in the Algorithm is updated via assignment.  

        
        The algorithm proceeds as follows, 

        1. Generate the log-CDF via the jacobian logarithm. Currently uses the prior_weights, calls out to the jacob function in Utils which returns the whole vector of partial sums. 
            
        2. Resample using the standard systematic algorithm in the log domain. Note the value r is logged compared to the standard implementation, otherwise any systematic resampling literature
        describes the algorithm. 
        """
        log_cdf = jacob(ctx.prior_weights)
        
        i = 0
        indices = np.zeros(ctx.particle_count)
        u = ctx.rng.uniform(0,1/ctx.particle_count)
        for j in range(0,ctx.particle_count): 
            r = np.log(u + 1/ctx.particle_count * j)
            while r > log_cdf[i]: 
                i += 1
            indices[j] = i

        indices=indices.astype(int)
        particleCopy = particleArray.copy()
        for i in range(len(particleArray)): 
            particleArray[i] = Particle(particleCopy[indices[i]].param.copy(),particleCopy[indices[i]].state.copy(),particleCopy[indices[i]].observation)

        return particleArray

class PoissonResample(Resampler):
    def __init__(self) -> None:
        """Poisson likelihood based resampler."""
        super().__init__(likelihood=likelihood_poisson)

    def compute_prior_weights(self, ctx:Context, observation: NDArray, particleArray:List[Particle]) -> NDArray[np.float64]:

        """Computes the prior weights of the particles given an observation at time t from the time series. 
        
        Args: 
            ctx: The Algorithm's Context, in case metadata is needed. 
            observation: An array of observations for the current time point, count data. 
            particleArray: A list of particles, the Algorithm's self.particles list. 

        Returns: 
            A numpy array of the normalized weights. 
            
        """
        
        weights = np.zeros(len(particleArray))#initialize weights as an array of zeros
        for i in range(len(particleArray)): 
            weights[i] = self.likelihood(np.round(observation),particleArray[i].observation,var = 0)
            '''iterate over the particles and call the likelihood function for each one '''

        '''This loop sets all weights that are out of bounds to a very small non-zero number'''
        for j in range(len(particleArray)):  
            if(weights[j] == 0):
                weights[j] = 10**-300 
            elif(np.isnan(weights[j])):
                weights[j] = 10**-300
            elif(np.isinf(weights[j])):
                weights[j] = 10**-300

        weights = weights/np.sum(weights)#normalize the weights
        
        return np.squeeze(weights)
    
    def compute_pos_weights(self, observation: NDArray, particleArray:List[Particle]) -> NDArray[np.float64]:
        """Computes the posterior weights of the particles given an observation at time t from the time series. 
        
        Args: 
            observation: An array of observations for the current time point, count data. 
            particleArray: A list of particles, the Algorithm's self.particles list. 

        Returns: 
            A numpy array of the normalized weights. 
            
        """
        weights = np.zeros(len(particleArray))#initialize weights as an array of zeros
        for i in range(len(particleArray)): 
            obv = particleArray[i].param['eta'] * particleArray[i].state[1]
            weights[i] = self.likelihood(np.round(observation),obv,var =0)
            '''iterate over the particles and call the likelihood function for each one '''

        '''This loop sets all weights that are out of bounds to a very small non-zero number'''
        for j in range(len(particleArray)):  
            if(weights[j] == 0):
                weights[j] = 10**-300 
            elif(np.isnan(weights[j])):
                weights[j] = 10**-300
            elif(np.isinf(weights[j])):
                weights[j] = 10**-300

        weights = weights/np.sum(weights)#normalize the weights
        
        return np.squeeze(weights)
    
    def resample(self, ctx: Context,particleArray:List[Particle]) -> List[Particle]:
        """Takes in the context and the weights computed from compute weights and performs the resampling. 
        
        Args: 
            ctx: The Algorithm's Context, holds the weights needed for resampling. 
            particleArray: A list of particles, the Algorithm's self.particles list. 

        Returns: 
            Outputs the updated particle list. Note that as python lists are mutable and therefore passed by reference
            we could forego the return, however I've found that for consistentcy purposes it's better to ensure the 
            self.particles list in the Algorithm is updated via assignment.  
        """   

        indexes = np.arange(ctx.particle_count) #create a cumulative ndarray from 0 to particle_count

        #The numpy resampling algorithm, see jupyter notebnook resampling.ipynb for more details
        new_particle_indexes = ctx.rng.choice(a=indexes, size=ctx.particle_count, replace=True, p=ctx.prior_weights)



        particleCopy = particleArray.copy()#copy the particle array refs to ensure we don't overwrite particles

        #this loop reindexes the particles by rebuilding the particles
        for i in range(len(particleArray)): 
            particleArray[i] = Particle(particleCopy[new_particle_indexes[i]].param.copy(),
                                        particleCopy[new_particle_indexes[i]].state.copy(),
                                        particleCopy[new_particle_indexes[i]].observation.copy())


        

        return particleArray

class SMCResample:
    def __init__(self) -> None:
        self.likelihood=likelihood_poisson

    def compute_weights(self,ctx:SMCContext,observation:NDArray,particleArray:List[Particle]) ->NDArray:
        for i,particle in enumerate(particleArray):
            ctx.weights[i] = self.likelihood(observation,particle.observation,0) 

    
    def resample(self, ctx: Context,particleArray:List[Particle]) -> List[Particle]:
        '''This is a basic resampling method, more advanced methods like systematic resampling need to override this'''    

        indexes = np.arange(ctx.particle_count) #create a cumulative ndarray from 0 to particle_count

        #The numpy resampling algorithm, see jupyter notebnook resampling.ipynb for more details
        new_particle_indexes = ctx.rng.choice(a=indexes, size=ctx.particle_count, replace=True, p=ctx.prior_weights)



        particleCopy = particleArray.copy()#copy the particle array refs to ensure we don't overwrite particles

        #this loop reindexes the particles by rebuilding the particles
        for i in range(len(particleArray)): 
            particleArray[i] = Particle(particleCopy[new_particle_indexes[i]].param.copy(),
                                        particleCopy[new_particle_indexes[i]].state.copy(),
                                        particleCopy[new_particle_indexes[i]].observation)


        

        return particleArray
<|MERGE_RESOLUTION|>--- conflicted
+++ resolved
@@ -7,7 +7,6 @@
 from numpy.typing import NDArray
 from utilities.likelihood_functions import *
 
-'''TODO Convert the Poisson and NBinomResample to systematic resampling, or give an option to the user to choose which scheme they prefer. '''
 
 class NBinomResample(Resampler): 
     
@@ -49,19 +48,6 @@
         
         return np.squeeze(weights)
     
-<<<<<<< HEAD
-    def compute_pos_weights(self,observation: NDArray, particleArray:List[Particle]) -> NDArray[np.float64]:
-        """Computes the posterior weights of the particles given an observation at time t from the time series. 
-        
-        Args: 
-            observation: An array of observations for the current time point, count data. 
-            particleArray: A list of particles, the Algorithm's self.particles list. 
-
-        Returns: 
-            A numpy array of the normalized weights. 
-            
-        """
-=======
     def resample(self, ctx: Context,particleArray:List[Particle]) -> List[Particle]:
         '''This is a basic resampling method, more advanced methods like systematic resampling need to override this'''    
 
@@ -87,7 +73,6 @@
 class NBinomResampleR(Resampler):
     def __init__(self) -> None:
         super().__init__(likelihood=likelihood_NB_r)
->>>>>>> 30aeac98
 
         weights = np.zeros(len(particleArray))#initialize weights as an array of zeros
 
